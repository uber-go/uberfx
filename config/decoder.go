--- conflicted
+++ resolved
@@ -227,10 +227,7 @@
 // Sets value to an interface type.
 func (d *decoder) iface(key string, value reflect.Value, def string) error {
 	v := d.getGlobalProvider().Get(key)
-<<<<<<< HEAD
-
-=======
->>>>>>> 2c88d6fd
+  
 	if !v.HasValue() || v.Value() == nil {
 		return nil
 	}
@@ -241,11 +238,7 @@
 		return nil
 	}
 
-<<<<<<< HEAD
-	return fmt.Errorf("%v doesn't implement to %v", src.Type(), value.Type())
-=======
 	return fmt.Errorf("%q doesn't implement %q", src.Type(), value.Type())
->>>>>>> 2c88d6fd
 }
 
 // Sets value to an object type.
@@ -335,13 +328,10 @@
 	}
 
 	// Value has to have a pointer receiver to be able to modify itself with TextUnmarshaller
-<<<<<<< HEAD
-=======
 	if !value.CanAddr() {
 		return fmt.Errorf("can't use TextUnmarshaller because %q is not addressable", key)
 	}
 
->>>>>>> 2c88d6fd
 	switch t := value.Addr().Interface().(type) {
 	case encoding.TextUnmarshaler:
 		return t.UnmarshalText([]byte(str))
