// Copyright (c) 2017 Uber Technologies, Inc.
//
// Permission is hereby granted, free of charge, to any person obtaining a copy
// of this software and associated documentation files (the "Software"), to deal
// in the Software without restriction, including without limitation the rights
// to use, copy, modify, merge, publish, distribute, sublicense, and/or sell
// copies of the Software, and to permit persons to whom the Software is
// furnished to do so, subject to the following conditions:
//
// The above copyright notice and this permission notice shall be included in
// all copies or substantial portions of the Software.
//
// THE SOFTWARE IS PROVIDED "AS IS", WITHOUT WARRANTY OF ANY KIND, EXPRESS OR
// IMPLIED, INCLUDING BUT NOT LIMITED TO THE WARRANTIES OF MERCHANTABILITY,
// FITNESS FOR A PARTICULAR PURPOSE AND NONINFRINGEMENT. IN NO EVENT SHALL THE
// AUTHORS OR COPYRIGHT HOLDERS BE LIABLE FOR ANY CLAIM, DAMAGES OR OTHER
// LIABILITY, WHETHER IN AN ACTION OF CONTRACT, TORT OR OTHERWISE, ARISING FROM,
// OUT OF OR IN CONNECTION WITH THE SOFTWARE OR THE USE OR OTHER DEALINGS IN
// THE SOFTWARE.

package config

import (
	"bytes"
	"encoding"
	"fmt"
	"math"
	"reflect"
	"strconv"

	"github.com/go-validator/validator"
)

type fieldInfo struct {
	FieldName    string
	DefaultValue string
	Required     bool
}

func getFieldInfo(field reflect.StructField) fieldInfo {
	return fieldInfo{
		FieldName:    field.Tag.Get("yaml"),
		DefaultValue: field.Tag.Get("default"),
	}
}

func derefType(t reflect.Type) reflect.Type {
	if t.Kind() == reflect.Ptr {
		t = t.Elem()
	}

	return t
}

func convertSignedInts(src interface{}, dst *reflect.Value) error {
	switch t := src.(type) {
	case int, uint, int8, uint8, int16, uint16, int32, uint32, int64:
		i, err := strconv.ParseInt(fmt.Sprint(t), 10, 64)
		if err != nil {
			return err
		}

		if !dst.OverflowInt(i) {
			dst.SetInt(i)
			return nil
		}
	case uint64:
		if t <= math.MaxInt64 {
			dst.SetInt(int64(t))
			return nil
		}
	case uintptr:
		if t <= math.MaxInt64 && !dst.OverflowInt(int64(t)) {
			dst.SetInt(int64(t))
			return nil
		}
	case float32:
		if t >= math.MinInt64 && t <= math.MaxInt64 && !dst.OverflowInt(int64(t)) {
			dst.SetInt(int64(t))
			return nil
		}
	case float64:
		if t >= math.MinInt64 && t <= math.MaxInt64 && !dst.OverflowInt(int64(t)) {
			dst.SetInt(int64(t))
			return nil
		}
	}

	return fmt.Errorf("can't convert %q to integer type %q", fmt.Sprint(src), dst.Type())
}

func convertUnsignedInts(src interface{}, dst *reflect.Value) error {
	switch t := src.(type) {
	case int, uint, int8, uint8, int16, uint16, int32, uint32, int64:
		i, err := strconv.ParseInt(fmt.Sprint(t), 10, 64)
		if err != nil {
			return err
		}
		if i >= 0 && !dst.OverflowUint(uint64(i)) {
			dst.SetUint(uint64(i))
			return nil
		}
	case uint64:
		if !dst.OverflowUint(t) {
			dst.SetUint(t)
			return nil
		}
	case uintptr:
		if t <= math.MaxUint64 && !dst.OverflowUint(uint64(t)) {
			dst.SetUint(uint64(t))
			return nil
		}
	case float32:
		if t >= 0 && t <= math.MaxUint64 && !dst.OverflowUint(uint64(t)) {
			dst.SetUint(uint64(t))
			return nil
		}
	case float64:
		if t >= 0 && t <= math.MaxUint64 && !dst.OverflowUint(uint64(t)) {
			dst.SetUint(uint64(t))
			return nil
		}
	}

	return fmt.Errorf("can't convert %q to unsigned integer type %q", fmt.Sprint(src), dst.Type())
}

func convertFloats(src interface{}, dst *reflect.Value) error {
	switch t := src.(type) {
	case int, uint, int8, uint8, int16, uint16, int32, uint32, int64, uint64, uintptr, float32:
		f, err := strconv.ParseFloat(fmt.Sprint(t), 64)
		dst.SetFloat(f)
		return err
	case float64:
		v := float64(t)
		if !dst.OverflowFloat(v) {
			dst.SetFloat(v)
			return nil
		}
	}

	return fmt.Errorf("can't convert %q to float type %q", fmt.Sprint(src), dst.Type())
}

func convertValueFromStruct(src interface{}, dst *reflect.Value) error {
	// The fieldType is probably a custom type here. We will try and set the fieldValue by
	// the custom type
	switch dst.Kind() {
	case reflect.Int, reflect.Int8, reflect.Int16, reflect.Int32, reflect.Int64:
		return convertSignedInts(src, dst)

	case reflect.Uint, reflect.Uint8, reflect.Uint16, reflect.Uint32, reflect.Uint64, reflect.Uintptr:
		return convertUnsignedInts(src, dst)

	case reflect.Float32, reflect.Float64:
		return convertFloats(src, dst)

	case reflect.Bool:
		if v, err := strconv.ParseBool(fmt.Sprint(src)); err == nil {
			dst.SetBool(v)
		}

	case reflect.String:
		dst.SetString(fmt.Sprint(src))

	default:
		return fmt.Errorf("can't convert %q to %q", fmt.Sprint(src), dst.Type())
	}
	return nil
}

func addSeparator(key string) string {
	if key != "" {
		key += _separator
	}
	return key
}

type decoder struct {
	*Value
	m map[interface{}]struct{}
}

func (d *decoder) getGlobalProvider() Provider {
	if d.root == nil {
		return d.provider
	}

	return d.root
}

// Sets value to a primitive type.
func (d *decoder) scalar(childKey string, value reflect.Value, def string) error {
	global := d.getGlobalProvider()
	var val interface{}

	// For primitive values, just get the value and set it into the field
	if v2 := global.Get(childKey); v2.HasValue() {
		val = v2.Value()
	} else if def != "" {
		val = def
	}

	if val != nil {
		// First try to convert primitive type values, if convertValue wasn't able
		// to convert to primitive,try converting the value as a struct value
		if ret, err := convertValue(val, value.Type()); ret != nil {
			if err != nil {
				return err
			}

			value.Set(reflect.ValueOf(ret))
		} else {
			return convertValueFromStruct(val, &value)
		}
	}

	return nil
}

// Set value for a sequence type
// TODO(alsam) We stop populating sequence on a first nil value. Can we do better?
func (d *decoder) sequence(childKey string, value reflect.Value) error {
	valueType := value.Type()
	global := d.getGlobalProvider()
	destSlice := reflect.MakeSlice(valueType, 0, 4)

	// start looking for child values.
	elementType := derefType(valueType).Elem()
	childKey = addSeparator(childKey)

	for ai := 0; ; ai++ {
		arrayKey := childKey + strconv.Itoa(ai)

		// Iterate until we find first missing value.
		if v2 := global.Get(arrayKey); v2.HasValue() {
			val := reflect.New(elementType).Elem()

			// Unmarshal current element.
			if err := d.unmarshal(arrayKey, val, ""); err != nil {
				return err
			}

			// Append element to the slice
			if destSlice.Len() <= ai {
				destSlice = reflect.Append(destSlice, reflect.Zero(elementType))
			}

			destSlice.Index(ai).Set(val)
		} else {
			break
		}
	}

	if destSlice.Len() > 0 {
		value.Set(destSlice)
	}

	return nil
}

// Set value for the array type
func (d *decoder) array(childKey string, value reflect.Value) error {
	valueType := value.Type()
	global := d.getGlobalProvider()

	// start looking for child values.
	elementType := derefType(valueType).Elem()
	childKey = addSeparator(childKey)

	for ai := 0; ai < value.Len(); ai++ {
		arrayKey := childKey + strconv.Itoa(ai)

		// Iterate until we find first missing value.
		if v2 := global.Get(arrayKey); v2.HasValue() {
			val := reflect.New(elementType).Elem()

			// Unmarshal current element.
			if err := d.unmarshal(arrayKey, val, ""); err != nil {
				return err
			}

			value.Index(ai).Set(val)
		} else if value.Index(ai).Kind() == reflect.Struct {
			if err := d.valueStruct(arrayKey, value.Index(ai).Addr().Interface()); err != nil {
				return err
			}
		}
	}

	return nil
}

// Sets value to a map type.
func (d *decoder) mapping(childKey string, value reflect.Value, def string) error {
	valueType := value.Type()
	global := d.getGlobalProvider()

	v := global.Get(childKey)
	if !v.HasValue() || v.Value() == nil {
		return nil
	}

	val := v.Value()
	destMap := reflect.ValueOf(reflect.MakeMap(valueType).Interface())

	// child yamlNode parsed from yaml file is of type map[interface{}]interface{}
	// type casting here makes sure that we are iterating over a parsed map.
	if v, ok := val.(map[interface{}]interface{}); ok {
		childKey = addSeparator(childKey)

		for key := range v {
<<<<<<< HEAD
			mapKey := childKey + fmt.Sprint(key)
=======
			subKey := fmt.Sprintf("%v", key)
			if subKey == "" {
				return fmt.Errorf("empty key leads to ambiguity for path: %q", childKey)
			}

>>>>>>> dd4e0e4b
			itemValue := reflect.New(valueType.Elem()).Elem()

			// Try to unmarshal value and save it in the map.
			if err := d.unmarshal(childKey+subKey, itemValue, def); err != nil {
				return err
			}

			destMap.SetMapIndex(reflect.ValueOf(key), itemValue)
		}

		value.Set(destMap)
	}

	return nil
}

// Sets value to an interface type.
func (d *decoder) iface(key string, value reflect.Value, def string) error {
	v := d.getGlobalProvider().Get(key)

	if !v.HasValue() || v.Value() == nil {
		return nil
	}

	src := reflect.ValueOf(v.Value())
	if src.Type().Implements(value.Type()) {
		value.Set(src)
		return nil
	}

	return fmt.Errorf("%q doesn't implement %q", src.Type(), value.Type())
}

// Sets value to an object type.
func (d *decoder) object(childKey string, value reflect.Value) error {
	value = value.Addr()

	if value.IsNil() {
		tmp := reflect.New(value.Type().Elem())
		value.Set(tmp)
	}

	return d.valueStruct(childKey, value.Interface())
}

// Walk through the struct and start asking the providers for values at each key.
//
// - for individual values, we terminate
// - for array values, we start asking for indexes
// - for object values, we recurse.
func (d *decoder) valueStruct(key string, target interface{}) error {
	tarGet := reflect.Indirect(reflect.ValueOf(target))
	targetType := tarGet.Type()
	for i := 0; i < targetType.NumField(); i++ {
		field := targetType.Field(i)

		// Check for the private field
		if field.PkgPath != "" && !field.Anonymous {
			continue
		}

		fieldName := field.Name
		fieldInfo := getFieldInfo(field)
		if fieldInfo.FieldName != "" {
			fieldName = fieldInfo.FieldName
		}

		if key != "" {
			fieldName = key + _separator + fieldName
		}

		fieldValue := tarGet.Field(i)
		if fieldValue.Kind() == reflect.Ptr && fieldValue.IsNil() {
			fieldValue.Set(reflect.New(fieldValue.Type()).Elem())
		}

		if err := d.unmarshal(fieldName, fieldValue, getFieldInfo(field).DefaultValue); err != nil {
			return err
		}
	}

	return validator.Validate(target)
}

// If there is no value with name - leave it nil, otherwise allocate memory and set the value.
func (d *decoder) pointer(name string, value reflect.Value, def string) error {
	if !d.getGlobalProvider().Get(name).HasValue() {
		return nil
	}

	if value.IsNil() {
		value.Set(reflect.New(value.Type().Elem()))
	}

	return d.unmarshal(name, value.Elem(), def)
}

// Sets value to a channel type.
func (d *decoder) channel(key string, value reflect.Value, def string) error {
	return d.textUnmarshaller(key, value, def)
}

// Sets value to a function type.
func (d *decoder) function(key string, value reflect.Value, def string) error {
	return d.textUnmarshaller(key, value, def)
}

func (d *decoder) textUnmarshaller(key string, value reflect.Value, str string) error {
	v := d.getGlobalProvider().Get(key)
	if v.HasValue() {
		str = v.String()
	} else if str == "" {
		return nil
	}

	if value.IsNil() {
		value.Set(reflect.New(value.Type()).Elem())
	}

	// Value has to have a pointer receiver to be able to modify itself with TextUnmarshaller
	if !value.CanAddr() {
		return fmt.Errorf("can't use TextUnmarshaller because %q is not addressable", key)
	}

	switch t := value.Addr().Interface().(type) {
	case encoding.TextUnmarshaler:
		return t.UnmarshalText([]byte(str))
	}

	return nil
}

// Check if a value is a pointer and decoder set it before.
// TODO(alsam) print only elements in the loop, not all elements.
func (d *decoder) checkCycles(value reflect.Value) error {
	if value.Type().Comparable() {
		val := value.Interface()
		kind := value.Kind()
		if _, ok := d.m[val]; ok {
			if kind == reflect.Ptr && !value.IsNil() {
				buf := &bytes.Buffer{}
				for k := range d.m {
					fmt.Fprintf(buf, "%+v -> ", k)
				}

				fmt.Fprintf(buf, "%+v", value.Interface())
				return fmt.Errorf("cycles detected: %s", buf.String())
			}
		}

		d.m[val] = struct{}{}
	}

	return nil
}

// Dispatch un-marshalling functions based on the value type.
func (d *decoder) unmarshal(name string, value reflect.Value, def string) error {
	if err := d.checkCycles(value); err != nil {
		return err
	}

	switch value.Kind() {
	case reflect.Invalid:
		return fmt.Errorf("invalid value type for key %s", name)
	case reflect.Ptr:
		return d.pointer(name, value, def)
	case reflect.Struct:
		return d.object(name, value)
	case reflect.Array:
		return d.array(name, value)
	case reflect.Slice:
		return d.sequence(name, value)
	case reflect.Map:
		return d.mapping(name, value, def)
	case reflect.Interface:
		return d.iface(name, value, def)
	case reflect.Chan:
		return d.channel(name, value, def)
	case reflect.Func:
		return d.function(name, value, def)
	default:
		return d.scalar(name, value, def)
	}
}<|MERGE_RESOLUTION|>--- conflicted
+++ resolved
@@ -310,15 +310,11 @@
 		childKey = addSeparator(childKey)
 
 		for key := range v {
-<<<<<<< HEAD
-			mapKey := childKey + fmt.Sprint(key)
-=======
 			subKey := fmt.Sprintf("%v", key)
 			if subKey == "" {
 				return fmt.Errorf("empty key leads to ambiguity for path: %q", childKey)
 			}
-
->>>>>>> dd4e0e4b
+      
 			itemValue := reflect.New(valueType.Elem()).Elem()
 
 			// Try to unmarshal value and save it in the map.
