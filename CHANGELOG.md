# Changelog

## v1.0.0-beta4 (unreleased)

- **[Breaking]** Introduce a config loader, this will allow to override config loading
  and use custom dirs to load from. In order to load configs calls to `config.Load()`
  should be replaced with `config.NewLoader().Load()`.
- Added `metrics.NopScope` for tests on service.NopHost with tagging capabilities
  turned on by default
- Added a command line provider `config.NewCommandLineProvider()`, which can be used
  to pass configuration parameters through command line.
<<<<<<< HEAD
- `Loader.Path() string` is now `Loader.Paths() []string`, to better reflect that
  configuration is loaded from multiple directories.
=======
- **[Breaking]** `uhttp module` now accepts `http.Handler` as part of module setup.
  As part of refactor, RouteHandler is removed from the module registration.
>>>>>>> 47d7d903

## v1.0.0-beta3 (28 Mar 2017)

- **[Breaking]** Environment config provider was removed. If you were using
  environment variables to override YAML values, see
  [config documentation](config/README.md) for more information.
- **[Breaking]** Simplify Provider interface: remove `Scope` method from the
  `config.Provider` interface, one can use either ScopedProvider and Value.Get()
  to access sub fields.
- Add `task.MustRegister` convenience function which fails fast by panicking
  Note that this should only be used during app initialization, and is provided
  to avoid repetetive error checking for services which register many tasks.
- Expose options on task module to disable execution. This will allow users to
  enqueue and consume tasks on different clusters.
- **[Breaking]** Rename Backend interface `Publish` to `Enqueue`. Created a new
  `ExecuteAsync` method that will kick off workers to consume tasks and this is
  subsumed by module Start.
- **[Breaking]** Rename package `uhttp/client` to `uhttp/uhttpclient` for clarity.
- **[Breaking]** Rename `PopulateStruct` method in value to `Populate`.
  The method can now populate not only structs, but anything: slices,
  maps, builtin types and maps.
- **[Breaking]** `package dig` has moved from `go.uber.org/fx/dig` to a new home
  at `go.uber.org/dig`.
- **[Breaking]** Pass a tracer the `uhttp/uhttpclient` constructor explicitly, instead
  of using a global tracer. This will allow to use http client in parallel tests.

## v1.0.0-beta2 (09 Mar 2017)

- **[Breaking]** Remove `ulog.Logger` interface and expose `*zap.Logger` directly.
- **[Breaking]** Rename config and module from `modules.rpc` to `modules.yarpc`
- **[Breaking]** Rename config key from `modules.http` to `modules.uhttp` to match
  the module name
- **[Breaking]** Upgrade `zap` to `v1.0.0-rc.3` (now go.uber.org/zap, was
    github.com/uber-go/zap)
- Remove now-unused `config.IsDevelopmentEnv()` helper to encourage better
  testing practices. Not a breaking change as nobody is using this func
  themselves according to our code search tool.
- Log `traceID` and `spanID` in hex format to match Jaeger UI. Upgrade Jaeger to
  min version 2.1.0
  and use jaeger's adapters for jaeger and tally initialization.
- Tally now supports reporting histogram samples for a bucket. Upgrade Tally to 2.1.0
- **[Breaking]** Make new module naming consistent `yarpc.ThriftModule` to
  `yarpc.New`, `task.NewModule`
  to `task.New`
- **[Breaking]** Rename `yarpc.CreateThriftServiceFunc` to `yarpc.ServiceCreateFunc`
  as it is not thrift-specific.
- Report version metrics for company-wide version usage information.
- Allow configurable service name and module name via service options.
- DIG constructors now support returning a tuple with the second argument being
  an error.

## v1.0.0-beta1 (20 Feb 2017)

This is the first beta release of the framework, where we invite users to start
building services on it and provide us feedback. **Warning** we are not
promising API compatibility between beta releases and the final 1.0.0 release.
In fact, we expect our beta user feedback to require some changes to the way
things work. Once we reach 1.0, we will provider proper version compatibility.<|MERGE_RESOLUTION|>--- conflicted
+++ resolved
@@ -9,13 +9,10 @@
   turned on by default
 - Added a command line provider `config.NewCommandLineProvider()`, which can be used
   to pass configuration parameters through command line.
-<<<<<<< HEAD
+- **[Breaking]** `uhttp module` now accepts `http.Handler` as part of module setup.
+  As part of refactor, RouteHandler is removed from the module registration.
 - `Loader.Path() string` is now `Loader.Paths() []string`, to better reflect that
   configuration is loaded from multiple directories.
-=======
-- **[Breaking]** `uhttp module` now accepts `http.Handler` as part of module setup.
-  As part of refactor, RouteHandler is removed from the module registration.
->>>>>>> 47d7d903
 
 ## v1.0.0-beta3 (28 Mar 2017)
 
