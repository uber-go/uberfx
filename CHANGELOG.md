--- conflicted
+++ resolved
@@ -2,13 +2,8 @@
 
 ## v1.0.0-rc3 (unreleased)
 
-<<<<<<< HEAD
-- **[Breaking]** Rename `fx.Inject` to `fx.Extract` to avoid using the
-  term "inject" outside of the ideal usecase. `fx.Extract` is a hammer to
-  break glass, not a way to achieve pure dependency injection.
-=======
-- `fx.Inject` now supports `fx.In` tags on target structs.
->>>>>>> 524726e4
+- **[Breaking]** Rename `fx.Inject` to `fx.Extract`.
+- `fx.Extract` now supports `fx.In` tags on target structs.
 
 ## v1.0.0-rc2 (21 Jul 2017)
 
