--- conflicted
+++ resolved
@@ -2,22 +2,6 @@
 
 ## v1.0.0-beta3 (unreleased)
 
-<<<<<<< HEAD
-* [Breaking] Rename `PopulateStruct` method in value to `Populate`.
-  The method can now populate not only structs, but anything: slices,
-  maps, builtin types and maps.
-* [Breaking] Simplify Provider interface: remove `Scope` method from
-  the `config.Provider` interface, one can use either ScopedProvider and
-  Value.Get() to access sub fields.
-* Add `task.MustRegister` convenience function which fails fast by panicking
-  Note that this should only be used during app initialization, and is provided
-  to avoid repetetive error checking for services which register many tasks.
-* Expose options on task module to disable execution. This will allow users
-  to enqueue and consume tasks on different clusters.
-* Rename Backend interface `Publish` to `Enqueue`. Created a new `ExecuteAsync`
-  method that will kick off workers to consume tasks and this is subsumed by
-  module Start.
-=======
 * [Breaking] Simplify Provider interface: remove `Scope` method from the
   `config.Provider` interface, one can use either ScopedProvider and Value.Get()
   to access sub fields.
@@ -35,7 +19,9 @@
 * [Breaking] Rename Backend interface `Publish` to `Enqueue`. Created a new
   `ExecuteAsync` method that will kick off workers to consume tasks and this is
   subsumed by module Start.
->>>>>>> 38b5a5c8
+  * [Breaking] Rename `PopulateStruct` method in value to `Populate`.
+  The method can now populate not only structs, but anything: slices,
+  maps, builtin types and maps.
 
 ## v1.0.0-beta2 (09 Mar 2017)
 
