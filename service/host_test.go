--- conflicted
+++ resolved
@@ -71,8 +71,6 @@
 	assert.False(t, sh.supportsRole("pleasure"), "Should not support non-matching role")
 }
 
-<<<<<<< HEAD
-=======
 func TestHost_Modules(t *testing.T) {
 	mods := []Module{}
 	sh := &manager{modules: mods}
@@ -81,7 +79,6 @@
 	assert.Equal(t, len(mods), len(copied), "Should have same amount of modules")
 }
 
->>>>>>> 6d9e5863
 func TestTransitionState(t *testing.T) {
 	sh := &manager{}
 	observer := ObserverStub().(*StubObserver)
