--- conflicted
+++ resolved
@@ -86,11 +86,7 @@
 func (s *manager) OnCriticalError(err error) {
 	shutdown := true
 	if s.observer == nil {
-<<<<<<< HEAD
-		logger().Warn(
-=======
 		zap.L().Warn(
->>>>>>> 732bd074
 			"No observer set to handle lifecycle events. Shutting down.",
 			zap.String("event", "OnCriticalError"),
 		)
@@ -101,14 +97,10 @@
 	if shutdown {
 		if ok, err := s.shutdown(err, "", nil); !ok || err != nil {
 			// TODO(ai) verify we flush logs
-<<<<<<< HEAD
-			logger().Info("Problem shutting down module", "success", ok, "error", err)
-=======
 			zap.L().Info("Problem shutting down module",
 				zap.Bool("success", ok),
 				zap.Error(err),
 			)
->>>>>>> 732bd074
 		}
 	}
 }
@@ -147,16 +139,8 @@
 	// Log the module shutdown errors
 	errs := s.stopModules()
 	if len(errs) > 0 {
-<<<<<<< HEAD
 		for _, err := range errs {
-			logger().Error("Failure to shut down module", "error", err.Error())
-=======
-		for k, v := range errs {
-			zap.L().Error("Failure to shut down module",
-				zap.String("name", k.Name()),
-				zap.Error(v),
-			)
->>>>>>> 732bd074
+			zap.L().Error("Failure to shut down module", "error", zap.Error(err))
 		}
 	}
 
@@ -168,25 +152,15 @@
 	// Stop the metrics reporting
 	if s.metricsCloser != nil {
 		if err = s.metricsCloser.Close(); err != nil {
-<<<<<<< HEAD
-			logger().Error("Failure to close metrics", "error", err)
-=======
 			zap.L().Error("Failure to close metrics", zap.Error(err))
->>>>>>> 732bd074
 		}
 	}
 
 	// Flush tracing buffers
 	if s.tracerCloser != nil {
-<<<<<<< HEAD
-		logger().Debug("Closing tracer")
-		if err = s.tracerCloser.Close(); err != nil {
-			logger().Error("Failure to close tracer", "error", err)
-=======
 		zap.L().Debug("Closing tracer")
 		if err = s.tracerCloser.Close(); err != nil {
 			zap.L().Error("Failure to close tracer", zap.Error(err))
->>>>>>> 732bd074
 		}
 	}
 
@@ -203,35 +177,9 @@
 	return true, err
 }
 
-<<<<<<< HEAD
 func (s *manager) addModule(name string, module ModuleCreateFunc, options ...ModuleOption) error {
 	if s.locked {
 		return fmt.Errorf("can't add module: service already started")
-=======
-// addModules adds the given modules to a service manager
-func (s *manager) addModules(modules ...ModuleCreateFunc) error {
-	for _, mcf := range modules {
-		mi := ModuleCreateInfo{
-			Host:  s,
-			Items: make(map[string]interface{}),
-		}
-
-		mods, err := mcf(mi)
-		if err != nil {
-			return err
-		}
-
-		if !s.supportsRole(mi.Roles...) {
-			zap.L().Info(
-				"module will not be added due to selected roles",
-				zap.Any("roles", mi.Roles),
-			)
-		}
-
-		for _, mod := range mods {
-			err = s.addModule(mod)
-		}
->>>>>>> 732bd074
 	}
 	moduleWrapper, err := newModuleWrapper(s, name, module, options...)
 	if err != nil {
@@ -241,9 +189,9 @@
 		return nil
 	}
 	if !s.supportsRole(moduleWrapper.moduleInfo.Roles()...) {
-		logger().Info(
+		zap.L().Info(
 			"module will not be added due to selected roles",
-			"roles", moduleWrapper.moduleInfo.Roles(),
+			zap.Any("roles", moduleWrapper.moduleInfo.Roles()),
 		)
 	}
 	return s.addModuleWrapper(moduleWrapper)
@@ -316,18 +264,12 @@
 
 				s.shutdownMu.Unlock()
 				if _, err := s.shutdown(e, "", nil); err != nil {
-<<<<<<< HEAD
-					logger().Error("Unable to shut down modules", "initialError", e, "shutdownError", err)
-				}
-				logger().Error("Error starting the module", "error", e)
-=======
 					zap.L().Error("Unable to shut down modules",
 						zap.NamedError("initialError", e),
 						zap.NamedError("shutdownError", err),
 					)
 				}
 				zap.L().Error("Error starting the module", zap.Error(e))
->>>>>>> 732bd074
 				// return first service error
 				if serviceErr == nil {
 					serviceErr = e
@@ -356,15 +298,9 @@
 	signal.Notify(ch, syscall.SIGINT, syscall.SIGTERM)
 	go func() {
 		sig := <-ch
-<<<<<<< HEAD
-		logger().Warn("Received shutdown signal", "signal", sig.String())
-		if err := s.Stop("Received syscall", 0); err != nil {
-			logger().Error("Error shutting down", "error", err.Error())
-=======
 		zap.L().Warn("Received shutdown signal", zap.String("signal", sig.String()))
 		if err := s.Stop("Received syscall", 0); err != nil {
 			zap.L().Error("Error shutting down", zap.Error(err))
->>>>>>> 732bd074
 		}
 	}()
 }
@@ -390,31 +326,19 @@
 				errC := make(chan error, 1)
 				go func() { errC <- m.Start() }()
 				select {
-<<<<<<< HEAD
 				case err := <-errC:
 					if err != nil {
-						logger().Error("Error received while starting module", "module", m.Name(), "error", err.Error())
+						zap.L().Error("Error received while starting module", zap.String("module", m.Name()), zap.Error(err))
 						lock.Lock()
 						results = append(results, err)
 						lock.Unlock()
 					} else {
-						logger().Info("Module started up cleanly", "module", m.Name())
+						zap.L().Info("Module started up cleanly", zap.String("module", m.Name()))
 					}
 				case <-time.After(defaultStartupWait):
 					lock.Lock()
 					results = append(results, fmt.Errorf("module didn't start after %v", defaultStartupWait))
 					lock.Unlock()
-=======
-				case <-readyCh:
-					zap.L().Info("Module started up cleanly", zap.String("module", m.Name()))
-				case <-time.After(defaultStartupWait):
-					results[m] = fmt.Errorf("module didn't start after %v", defaultStartupWait)
-				}
-
-				if startError := <-startResult; startError != nil {
-					zap.L().Error("Error received while starting module", zap.String("module", m.Name()), zap.Error(startError))
-					results[m] = startError
->>>>>>> 732bd074
 				}
 			}
 			wg.Done()
@@ -455,11 +379,7 @@
 
 func (s *manager) WaitForShutdown(exitCallback ExitCallback) {
 	shutdown := <-s.closeChan
-<<<<<<< HEAD
-	logger().Info("Shutting down", "reason", shutdown.Reason)
-=======
 	zap.L().Info("Shutting down", zap.String("reason", shutdown.Reason))
->>>>>>> 732bd074
 
 	exit := 0
 	if exitCallback != nil {
@@ -476,15 +396,11 @@
 
 	// TODO(ai) this isn't used yet
 	if to < s.state {
-<<<<<<< HEAD
-		logger().Fatal("Can't down from state", "from", s.state, "to", to, "service", s.Name())
-=======
 		zap.L().Fatal("Can't down from state",
 			zap.Any("from", s.state),
 			zap.Any("to", to),
 			zap.String("service", s.Name()),
 		)
->>>>>>> 732bd074
 	}
 
 	for s.state < to {
@@ -521,11 +437,7 @@
 		// Try to load the service config
 		err := cfg.Get(key).PopulateStruct(configValue.Interface())
 		if err != nil {
-<<<<<<< HEAD
-			logger().Error("Unable to load instance config", "error", err)
-=======
 			zap.L().Error("Unable to load instance config", zap.Error(err))
->>>>>>> 732bd074
 			return false
 		}
 		instanceValue := reflect.ValueOf(instance).Elem()
@@ -533,8 +445,4 @@
 		return true
 	}
 	return false
-}
-
-func logger() ulog.Log {
-	return ulog.Logger(_simpleCtx)
 }