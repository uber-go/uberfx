--- conflicted
+++ resolved
@@ -108,85 +108,6 @@
 	ExitCode int
 }
 
-<<<<<<< HEAD
-type serviceConfig struct {
-	Name        string   `yaml:"name" validate:"nonzero"`
-	Owner       string   `yaml:"owner"  validate:"nonzero"`
-	Description string   `yaml:"description"`
-	Roles       []string `yaml:"roles"`
-}
-
-// newManager creates a service Manager from a Builder.
-func newManager(builder *Builder) (Manager, error) {
-	svc := &manager{
-		// TODO: get these out of config struct instead
-		moduleWrappers: []*moduleWrapper{},
-		serviceCore:    serviceCore{},
-	}
-
-	// hash up the roles
-	svc.roles = map[string]bool{}
-	for _, r := range svc.standardConfig.Roles {
-		svc.roles[r] = true
-	}
-
-	// Run the rest of the options
-	for _, opt := range builder.options {
-		if optionErr := opt(svc); optionErr != nil {
-			return nil, errors.Wrap(optionErr, "option failed to apply")
-		}
-	}
-
-	if svc.configProvider == nil {
-		// If the user didn't pass in a configuration provider, load the standard.
-		// Bypassing standard config load is pretty much only used for tests, although it could be
-		// useful in certain circumstances.
-		svc.configProvider = config.Load()
-	}
-
-	// load standard config
-	if err := svc.setupStandardConfig(); err != nil {
-		return nil, err
-	}
-
-	// Initialize metrics. If no metrics reporters were Registered, do nop
-	// TODO(glib): add a logging reporter and use it by default, rather than nop
-	svc.setupMetrics()
-
-	if err := svc.setupLogging(); err != nil {
-		return nil, err
-	}
-
-	svc.setupAuthClient()
-
-	if err := svc.setupRuntimeMetricsCollector(); err != nil {
-		return nil, err
-	}
-
-	if err := svc.setupTracer(); err != nil {
-		return nil, err
-	}
-
-	// if we have an observer, look for a property called "config" and load the service
-	// node into that config.
-	svc.setupObserver()
-
-	// Put service into Initialized state
-	svc.transitionState(Initialized)
-
-	svc.Metrics().Counter("boot").Inc(1)
-
-	for _, moduleInfo := range builder.moduleInfos {
-		if err := svc.addModule(moduleInfo.provider, moduleInfo.options...); err != nil {
-			return nil, err
-		}
-	}
-
-	return svc, nil
-}
-
-=======
->>>>>>> 1bc8e64e
 type niladicStart func()
 
 func (n niladicStart) OnInit(service Host) error      { return nil }
