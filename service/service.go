// Copyright (c) 2017 Uber Technologies, Inc.
//
// Permission is hereby granted, free of charge, to any person obtaining a copy
// of this software and associated documentation files (the "Software"), to deal
// in the Software without restriction, including without limitation the rights
// to use, copy, modify, merge, publish, distribute, sublicense, and/or sell
// copies of the Software, and to permit persons to whom the Software is
// furnished to do so, subject to the following conditions:
//
// The above copyright notice and this permission notice shall be included in
// all copies or substantial portions of the Software.
//
// THE SOFTWARE IS PROVIDED "AS IS", WITHOUT WARRANTY OF ANY KIND, EXPRESS OR
// IMPLIED, INCLUDING BUT NOT LIMITED TO THE WARRANTIES OF MERCHANTABILITY,
// FITNESS FOR A PARTICULAR PURPOSE AND NONINFRINGEMENT. IN NO EVENT SHALL THE
// AUTHORS OR COPYRIGHT HOLDERS BE LIABLE FOR ANY CLAIM, DAMAGES OR OTHER
// LIABILITY, WHETHER IN AN ACTION OF CONTRACT, TORT OR OTHERWISE, ARISING FROM,
// OUT OF OR IN CONNECTION WITH THE SOFTWARE OR THE USE OR OTHER DEALINGS IN
// THE SOFTWARE.

package service

import (
	"go.uber.org/fx/config"

	"github.com/pkg/errors"
)

// A State represents the state of a service
type State int

const (
	// Uninitialized means a service has not yet been initialized
	Uninitialized = State(iota)
	// Initialized means a service has been initialized
	Initialized
	// Starting represents a service in the process of starting
	Starting
	// Running represents a running service
	Running
	// Stopping represents a service in the process of stopping
	Stopping
	// Stopped represents a service that has been shut down
	Stopped
)

// A Manager encapsulates service ownership
type Manager interface {
	Host

	// Start service is used for blocking the call on service start. Start will block the
	// call and yield the control to the service lifecyce manager. No code will be executed
	//after call to Start() the service.
	Start()

	// StartAsync service is used as a non-blocking the call on service start. StartAsync will
	// return the call to the caller with a Control to listen on channels
	// and trigger manual shutdown.
	StartAsync() Control
	Stop(reason string, exitCode int) error
}

// Control keeps the listening channels from the service startup
type Control struct {
	ExitChan     chan Exit
	ReadyChan    chan struct{}
	ServiceError error
}

// Exit is a signal for a service that needs to exit
type Exit struct {
	Reason   string
	Error    error
	ExitCode int
}

type serviceConfig struct {
	Name        string   `yaml:"name" validate:"nonzero"`
	Owner       string   `yaml:"owner"  validate:"nonzero"`
	Description string   `yaml:"description"`
	Roles       []string `yaml:"roles"`
}

// newManager creates a service Manager from a Builder.
func newManager(builder *Builder) (Manager, error) {
	svc := &manager{
		// TODO: get these out of config struct instead
<<<<<<< HEAD
		moduleWrappers: []*moduleWrapper{},
		serviceCore: serviceCore{
			resources: map[string]interface{}{},
		},
=======
		modules:     []Module{},
		serviceCore: serviceCore{},
>>>>>>> eea81461
	}

	// hash up the roles
	svc.roles = map[string]bool{}
	for _, r := range svc.standardConfig.Roles {
		svc.roles[r] = true
	}

	// Run the rest of the options
	for _, opt := range builder.Options {
		if optionErr := opt(svc); optionErr != nil {
			return nil, errors.Wrap(optionErr, "option failed to apply")
		}
	}

	if svc.configProvider == nil {
		// If the user didn't pass in a configuration provider, load the standard.
		// Bypassing standard config load is pretty much only used for tests, although it could be
		// useful in certain circumstances.
		svc.configProvider = config.Load()
	}

	// load standard config
	if err := svc.setupStandardConfig(); err != nil {
		return nil, err
	}

	// Initialize metrics. If no metrics reporters were Registered, do nop
	// TODO(glib): add a logging reporter and use it by default, rather than nop
	svc.setupMetrics()

	svc.setupLogging()

	svc.setupAuthClient()

	if err := svc.setupRuntimeMetricsCollector(); err != nil {
		return nil, err
	}

	if err := svc.setupTracer(); err != nil {
		return nil, err
	}

	// if we have an observer, look for a property called "config" and load the service
	// node into that config.
	svc.setupObserver()

	// Put service into Initialized state
	svc.transitionState(Initialized)

	svc.Metrics().Counter("boot").Inc(1)

	for _, module := range builder.Modules {
		if err := svc.addModule(module.moduleCreateFunc, module.options...); err != nil {
			return nil, err
		}
	}

	return svc, nil
}

type niladicStart func()

func (n niladicStart) OnInit(service Host) error      { return nil }
func (n niladicStart) OnShutdown(reason Exit)         {}
func (n niladicStart) OnCriticalError(err error) bool { return true }
func (n niladicStart) OnStateChange(old State, curr State) {
	if old == Starting && curr == Running {
		n()
	}
}

// AfterStart will create an observer that will execute f() immediately after service starts.
func AfterStart(f func()) Observer {
	return niladicStart(f)
}<|MERGE_RESOLUTION|>--- conflicted
+++ resolved
@@ -85,15 +85,8 @@
 func newManager(builder *Builder) (Manager, error) {
 	svc := &manager{
 		// TODO: get these out of config struct instead
-<<<<<<< HEAD
 		moduleWrappers: []*moduleWrapper{},
-		serviceCore: serviceCore{
-			resources: map[string]interface{}{},
-		},
-=======
-		modules:     []Module{},
-		serviceCore: serviceCore{},
->>>>>>> eea81461
+		serviceCore:    serviceCore{},
 	}
 
 	// hash up the roles
