// Copyright (c) 2020-2021 Uber Technologies, Inc.
//
// Permission is hereby granted, free of charge, to any person obtaining a copy
// of this software and associated documentation files (the "Software"), to deal
// in the Software without restriction, including without limitation the rights
// to use, copy, modify, merge, publish, distribute, sublicense, and/or sell
// copies of the Software, and to permit persons to whom the Software is
// furnished to do so, subject to the following conditions:
//
// The above copyright notice and this permission notice shall be included in
// all copies or substantial portions of the Software.
//
// THE SOFTWARE IS PROVIDED "AS IS", WITHOUT WARRANTY OF ANY KIND, EXPRESS OR
// IMPLIED, INCLUDING BUT NOT LIMITED TO THE WARRANTIES OF MERCHANTABILITY,
// FITNESS FOR A PARTICULAR PURPOSE AND NONINFRINGEMENT. IN NO EVENT SHALL THE
// AUTHORS OR COPYRIGHT HOLDERS BE LIABLE FOR ANY CLAIM, DAMAGES OR OTHER
// LIABILITY, WHETHER IN AN ACTION OF CONTRACT, TORT OR OTHERWISE, ARISING FROM,
// OUT OF OR IN CONNECTION WITH THE SOFTWARE OR THE USE OR OTHER DEALINGS IN
// THE SOFTWARE.

package fx

import (
	"bytes"
	"context"
	"errors"
	"fmt"
	"os"
	"os/signal"
	"reflect"
	"strings"
	"sync"
	"time"

	"go.uber.org/dig"
	"go.uber.org/fx/fxevent"
	"go.uber.org/fx/internal/fxlog"
	"go.uber.org/fx/internal/fxreflect"
	"go.uber.org/fx/internal/lifecycle"
	"go.uber.org/multierr"
)

// DefaultTimeout is the default timeout for starting or stopping an
// application. It can be configured with the StartTimeout and StopTimeout
// options.
const DefaultTimeout = 15 * time.Second

// An Option configures an App using the functional options paradigm
// popularized by Rob Pike. If you're unfamiliar with this style, see
// https://commandcenter.blogspot.com/2014/01/self-referential-functions-and-design.html.
type Option interface {
	fmt.Stringer

	apply(*App)
}

// Provide registers any number of constructor functions, teaching the
// application how to instantiate various types. The supplied constructor
// function(s) may depend on other types available in the application, must
// return one or more objects, and may return an error. For example:
//
//  // Constructs type *C, depends on *A and *B.
//  func(*A, *B) *C
//
//  // Constructs type *C, depends on *A and *B, and indicates failure by
//  // returning an error.
//  func(*A, *B) (*C, error)
//
//  // Constructs types *B and *C, depends on *A, and can fail.
//  func(*A) (*B, *C, error)
//
// The order in which constructors are provided doesn't matter, and passing
// multiple Provide options appends to the application's collection of
// constructors. Constructors are called only if one or more of their returned
// types are needed, and their results are cached for reuse (so instances of a
// type are effectively singletons within an application). Taken together,
// these properties make it perfectly reasonable to Provide a large number of
// constructors even if only a fraction of them are used.
//
// See the documentation of the In and Out types for advanced features,
// including optional parameters and named instances.
//
// Constructor functions should perform as little external interaction as
// possible, and should avoid spawning goroutines. Things like server listen
// loops, background timer loops, and background processing goroutines should
// instead be managed using Lifecycle callbacks.
func Provide(constructors ...interface{}) Option {
	return provideOption{
		Targets: constructors,
		Stack:   fxreflect.CallerStack(1, 0),
	}
}

type provideOption struct {
	Targets []interface{}
	Stack   fxreflect.Stack
}

func (o provideOption) apply(app *App) {
	for _, target := range o.Targets {
		app.provides = append(app.provides, provide{
			Target: target,
			Stack:  o.Stack,
		})
	}
}

func (o provideOption) String() string {
	items := make([]string, len(o.Targets))
	for i, c := range o.Targets {
		items[i] = fxreflect.FuncName(c)
	}
	return fmt.Sprintf("fx.Provide(%s)", strings.Join(items, ", "))
}

// Invoke registers functions that are executed eagerly on application start.
// Arguments for these invocations are built using the constructors registered
// by Provide. Passing multiple Invoke options appends the new invocations to
// the application's existing list.
//
// Unlike constructors, invocations are always executed, and they're always
// run in order. Invocations may have any number of returned values. If the
// final returned object is an error, it's assumed to be a success indicator.
// All other returned values are discarded.
//
// Typically, invoked functions take a handful of high-level objects (whose
// constructors depend on lower-level objects) and introduce them to each
// other. This kick-starts the application by forcing it to instantiate a
// variety of types.
//
// To see an invocation in use, read through the package-level example. For
// advanced features, including optional parameters and named instances, see
// the documentation of the In and Out types.
func Invoke(funcs ...interface{}) Option {
	return invokeOption{
		Targets: funcs,
		Stack:   fxreflect.CallerStack(1, 0),
	}
}

type invokeOption struct {
	Targets []interface{}
	Stack   fxreflect.Stack
}

func (o invokeOption) apply(app *App) {
	for _, target := range o.Targets {
		app.invokes = append(app.invokes, invoke{
			Target: target,
			Stack:  o.Stack,
		})
	}
}

func (o invokeOption) String() string {
	items := make([]string, len(o.Targets))
	for i, f := range o.Targets {
		items[i] = fxreflect.FuncName(f)
	}
	return fmt.Sprintf("fx.Invoke(%s)", strings.Join(items, ", "))
}

// Error registers any number of errors with the application to short-circuit
// startup. If more than one error is given, the errors are combined into a
// single error.
//
// Similar to invocations, errors are applied in order. All Provide and Invoke
// options registered before or after an Error option will not be applied.
func Error(errs ...error) Option {
	return errorOption(errs)
}

type errorOption []error

func (errs errorOption) apply(app *App) {
	app.err = multierr.Append(app.err, multierr.Combine(errs...))
}

func (errs errorOption) String() string {
	return fmt.Sprintf("fx.Error(%v)", multierr.Combine(errs...))
}

// Options converts a collection of Options into a single Option. This allows
// packages to bundle sophisticated functionality into easy-to-use Fx modules.
// For example, a logging package might export a simple option like this:
//
//  package logging
//
//  var Module = fx.Provide(func() *log.Logger {
//    return log.New(os.Stdout, "", 0)
//  })
//
// A shared all-in-one microservice package could then use Options to bundle
// logging with similar metrics, tracing, and gRPC modules:
//
//  package server
//
//  var Module = fx.Options(
//    logging.Module,
//    metrics.Module,
//    tracing.Module,
//    grpc.Module,
//  )
//
// Since this all-in-one module has a minimal API surface, it's easy to add
// new functionality to it without breaking existing users. Individual
// applications can take advantage of all this functionality with only one
// line of code:
//
//  app := fx.New(server.Module)
//
// Use this pattern sparingly, since it limits the user's ability to customize
// their application.
func Options(opts ...Option) Option {
	return optionGroup(opts)
}

type optionGroup []Option

func (og optionGroup) apply(app *App) {
	for _, opt := range og {
		opt.apply(app)
	}
}

func (og optionGroup) String() string {
	items := make([]string, len(og))
	for i, opt := range og {
		items[i] = fmt.Sprint(opt)
	}
	return fmt.Sprintf("fx.Options(%s)", strings.Join(items, ", "))
}

// StartTimeout changes the application's start timeout.
func StartTimeout(v time.Duration) Option {
	return startTimeoutOption(v)
}

type startTimeoutOption time.Duration

func (t startTimeoutOption) apply(app *App) {
	app.startTimeout = time.Duration(t)
}

func (t startTimeoutOption) String() string {
	return fmt.Sprintf("fx.StartTimeout(%v)", time.Duration(t))
}

// StopTimeout changes the application's stop timeout.
func StopTimeout(v time.Duration) Option {
	return stopTimeoutOption(v)
}

type stopTimeoutOption time.Duration

func (t stopTimeoutOption) apply(app *App) {
	app.stopTimeout = time.Duration(t)
}

func (t stopTimeoutOption) String() string {
	return fmt.Sprintf("fx.StopTimeout(%v)", time.Duration(t))
}

// WithLogger redirects the logging output to the instance of fx.Logger
// provided by the constructor.
func WithLogger(constructor interface{}) Option {
	return withLoggerOption{logConstructor: constructor}
}

type withLoggerOption struct {
	logConstructor interface{}
}

func (l withLoggerOption) apply(app *App) {
	app.logConstructor = l.logConstructor
}

func (l withLoggerOption) String() string {
	return fmt.Sprintf("fx.WithLogger(%s)", fxreflect.FuncName(l.logConstructor))
}

// Printer is the interface required by Fx's logging backend. It's implemented
// by most loggers, including the one bundled with the standard library.
//
// Note, this will be deprecate with next release and you will need to implement
// fxevent.Logger interface instead.
type Printer interface {
	Printf(string, ...interface{})
}

// Logger redirects the application's log output to the provided printer.
// Deprecated: use WithLogger instead.
func Logger(p Printer) Option {
	return loggerOption{p}
}

type loggerOption struct{ p Printer }

func (l loggerOption) apply(app *App) {
	np := writeSyncerFromPrinter(l.p)
	app.log = fxlog.DefaultLogger(np) // assuming np is thread-safe.
}

func (l loggerOption) String() string {
	return fmt.Sprintf("fx.Logger(%v)", l.p)
}

// NopLogger disables the application's log output. Note that this makes some
// failures difficult to debug, since no errors are printed to console.
//
// Note, when withLogger is public we will make the change here as well.
var NopLogger = WithLogger(func() fxevent.Logger { return fxevent.NopLogger })

// An App is a modular application built around dependency injection. Most
// users will only need to use the New constructor and the all-in-one Run
// convenience method. In more unusual cases, users may need to use the Err,
// Start, Done, and Stop methods by hand instead of relying on Run.
//
// New creates and initializes an App. All applications begin with a
// constructor for the Lifecycle type already registered.
//
// In addition to that built-in functionality, users typically pass a handful
// of Provide options and one or more Invoke options. The Provide options
// teach the application how to instantiate a variety of types, and the Invoke
// options describe how to initialize the application.
//
// When created, the application immediately executes all the functions passed
// via Invoke options. To supply these functions with the parameters they
// need, the application looks for constructors that return the appropriate
// types; if constructors for any required types are missing or any
// invocations return an error, the application will fail to start (and Err
// will return a descriptive error message).
//
// Once all the invocations (and any required constructors) have been called,
// New returns and the application is ready to be started using Run or Start.
// On startup, it executes any OnStart hooks registered with its Lifecycle.
// OnStart hooks are executed one at a time, in order, and must all complete
// within a configurable deadline (by default, 15 seconds). For details on the
// order in which OnStart hooks are executed, see the documentation for the
// Start method.
//
// At this point, the application has successfully started up. If started via
// Run, it will continue operating until it receives a shutdown signal from
// Done (see the Done documentation for details); if started explicitly via
// Start, it will operate until the user calls Stop. On shutdown, OnStop hooks
// execute one at a time, in reverse order, and must all complete within a
// configurable deadline (again, 15 seconds by default).
type App struct {
	err       error
	container *dig.Container
	lifecycle *lifecycleWrapper
	// Constructors and its dependencies.
	provides []provide
	invokes  []invoke
	// Used to setup logging within fx.
	log            fxevent.Logger
	logConstructor interface{}
	// Timeouts used
	startTimeout time.Duration
	stopTimeout  time.Duration
	// Decides how we react to errors when building the graph.
	errorHooks []ErrorHandler
	validate   bool
	// Used to signal shutdowns.
	donesMu sync.RWMutex
	dones   []chan os.Signal
}

// provide is a single constructor provided to Fx.
type provide struct {
	// Constructor provided to Fx. This may be an fx.Annotated.
	Target interface{}

	// Stack trace of where this provide was made.
	Stack fxreflect.Stack

	// IsSupply is true when the Target constructor was emitted by fx.Supply.
	IsSupply   bool
	SupplyType reflect.Type // set only if IsSupply
}

// invoke is a single invocation request to Fx.
type invoke struct {
	// Function to invoke.
	Target interface{}

	// Stack trace of where this invoke was made.
	Stack fxreflect.Stack
}

// ErrorHandler handles Fx application startup errors.
type ErrorHandler interface {
	HandleError(error)
}

// ErrorHook registers error handlers that implement error handling functions.
// They are executed on invoke failures. Passing multiple ErrorHandlers appends
// the new handlers to the application's existing list.
func ErrorHook(funcs ...ErrorHandler) Option {
	return errorHookOption(funcs)
}

type errorHookOption []ErrorHandler

func (eho errorHookOption) apply(app *App) {
	app.errorHooks = append(app.errorHooks, eho...)
}

func (eho errorHookOption) String() string {
	items := make([]string, len(eho))
	for i, eh := range eho {
		items[i] = fmt.Sprint(eh)
	}
	return fmt.Sprintf("fx.ErrorHook(%v)", strings.Join(items, ", "))
}

type errorHandlerList []ErrorHandler

func (ehl errorHandlerList) HandleError(err error) {
	for _, eh := range ehl {
		eh.HandleError(err)
	}
}

// validate sets *App into validation mode without running invoked functions.
func validate(validate bool) Option {
	return &validateOption{
		validate: validate,
	}
}

type validateOption struct {
	validate bool
}

func (o validateOption) apply(app *App) {
	app.validate = o.validate
}

func (o validateOption) String() string {
	return fmt.Sprintf("fx.validate(%v)", o.validate)
}

// ValidateApp validates that supplied graph would run and is not missing any dependencies. This
// method does not invoke actual input functions.
func ValidateApp(opts ...Option) error {
	opts = append(opts, validate(true))
	app := New(opts...)

	return app.Err()
}

func (app *App) constructCustomLogger(connectLogger func(logger fxevent.Logger)) error {
	if err := app.container.Provide(app.logConstructor); err != nil {
		app.err = multierr.Append(app.err,
			fmt.Errorf("could not construct custom logger via fx.WithLogger: %w", err))
		connectLogger(fxlog.DefaultLogger(os.Stderr))

		return app.err
	}
	err := app.container.Invoke(
		func(log fxevent.Logger) {
			app.log = log

			connectLogger(app.log)
		})
	if err != nil {
		return err
	}

	return nil
}

// New creates and initializes an App, immediately executing any functions
// registered via Invoke options. See the documentation of the App struct for
// details on the application's initialization, startup, and shutdown logic.
func New(opts ...Option) *App {
	app := &App{
		startTimeout: DefaultTimeout,
		stopTimeout:  DefaultTimeout,
	}

	for _, opt := range opts {
		opt.apply(app)
	}

	app.container = dig.New(
		dig.DeferAcyclicVerification(),
		dig.DryRun(app.validate),
	)
	var connectLogger func(logger fxevent.Logger)
	if app.logConstructor != nil {
		// Since user supplied a custom logger, use a buffered logger to hold
		// all messages until user supplied logger is instantiated. Then we flush
		// those messages after fully constructing the custom logger.
		var buffer logBuffer
		app.log = &buffer
		connectLogger = buffer.Connect // func(fxlog.Logger) error
	} else {
		// If user hasn't supplied a custom implementation of fxlog.Logger
		// then use default one.
		app.log = fxlog.DefaultLogger(os.Stderr)
	}

	for _, p := range app.provides {
		app.provide(p)
	}
	if app.err != nil {
		app.log.LogEvent(&fxevent.ProvideError{Err: app.err})
		// Here we do not return to give custom logger a chance to initialize itself.
		// We will flush later.
	}

	// If WithLogger and Printer are both provided, WithLogger takes precedence.
	// If user supplied an fxlog constructor, we need to have dig's container
	// initialize it and grab all of arguments from the graph and then return.
	if app.logConstructor != nil {
		// Here we add the custom logger into the container and flush out the buffer on success.
		err := app.constructCustomLogger(connectLogger)
		if err != nil {
			// Here, we could be carrying an error from provides above.
			app.err = multierr.Append(app.err, err)
			// Error connecting to user supplied logger, falling back to default logger. connectLogger should
			// be non-nil since we have a check above on whether user supplied a logger. On error we connect to
			// default logger initialized above that should be similar to else branch if a user did not supply a
			// custom logger.
			connectLogger(fxlog.DefaultLogger(os.Stderr))
			app.log.LogEvent(&fxevent.LoggerError{Err: err})

			return app
		}
		app.log.LogEvent(&fxevent.CustomLogger{Function: app.logConstructor})
	}

	// Here the error could have come from provide loop above or from initializing the custom logger.
	if app.err != nil {
		if connectLogger != nil {
			connectLogger(fxlog.DefaultLogger(os.Stderr))
		}
		// else we we have initialized default logger and never used logBuffer.

		return app
	}

	// Lifecycle is initialized after we figured out the logger situation.
	app.lifecycle = &lifecycleWrapper{lifecycle.New(app.log)}

	frames := fxreflect.CallerStack(0, 0) // include New in the stack for default Provides
	app.provide(provide{
		Target: func() Lifecycle { return app.lifecycle },
		Stack:  frames,
	})
	app.provide(provide{Target: app.shutdowner, Stack: frames})
	app.provide(provide{Target: app.dotGraph, Stack: frames})

	if app.err != nil {
		app.log.LogEvent(&fxevent.ProvideError{Err: app.err})

		return app
	}

	if err := app.executeInvokes(); err != nil {
		app.err = err

		if dig.CanVisualizeError(err) {
			var b bytes.Buffer
			dig.Visualize(app.container, &b, dig.VisualizeError(err))
			err = errorWithGraph{
				graph: b.String(),
				err:   err,
			}
		}
		errorHandlerList(app.errorHooks).HandleError(err)
	}

	return app
}

// DotGraph contains a DOT language visualization of the dependency graph in
// an Fx application. It is provided in the container by default at
// initialization. On failure to build the dependency graph, it is attached
// to the error and if possible, colorized to highlight the root cause of the
// failure.
type DotGraph string

type errWithGraph interface {
	Graph() DotGraph
}

type errorWithGraph struct {
	graph string
	err   error
}

func (err errorWithGraph) Graph() DotGraph {
	return DotGraph(err.graph)
}

func (err errorWithGraph) Error() string {
	return err.err.Error()
}

// VisualizeError returns the visualization of the error if available.
func VisualizeError(err error) (string, error) {
	if e, ok := err.(errWithGraph); ok && e.Graph() != "" {
		return string(e.Graph()), nil
	}
	return "", errors.New("unable to visualize error")
}

// Run starts the application, blocks on the signals channel, and then
// gracefully shuts the application down. It uses DefaultTimeout to set a
// deadline for application startup and shutdown, unless the user has
// configured different timeouts with the StartTimeout or StopTimeout options.
// It's designed to make typical applications simple to run.
//
// However, all of Run's functionality is implemented in terms of the exported
// Start, Done, and Stop methods. Applications with more specialized needs
// can use those methods directly instead of relying on Run.
func (app *App) Run() {
	app.run(app.Done())
}

// Err returns any error encountered during New's initialization. See the
// documentation of the New method for details, but typical errors include
// missing constructors, circular dependencies, constructor errors, and
// invocation errors.
//
// Most users won't need to use this method, since both Run and Start
// short-circuit if initialization failed.
func (app *App) Err() error {
	return app.err
}

// Start kicks off all long-running goroutines, like network servers or
// message queue consumers. It does this by interacting with the application's
// Lifecycle.
//
// By taking a dependency on the Lifecycle type, some of the user-supplied
// functions called during initialization may have registered start and stop
// hooks. Because initialization calls constructors serially and in dependency
// order, hooks are naturally registered in serial and dependency order too.
//
// Start executes all OnStart hooks registered with the application's
// Lifecycle, one at a time and in order. This ensures that each constructor's
// start hooks aren't executed until all its dependencies' start hooks
// complete. If any of the start hooks return an error, Start short-circuits,
// calls Stop, and returns the inciting error.
//
// Note that Start short-circuits immediately if the New constructor
// encountered any errors in application initialization.
func (app *App) Start(ctx context.Context) error {
	return withTimeout(ctx, app.start)
}

// Stop gracefully stops the application. It executes any registered OnStop
// hooks in reverse order, so that each constructor's stop hooks are called
// before its dependencies' stop hooks.
//
// If the application didn't start cleanly, only hooks whose OnStart phase was
// called are executed. However, all those hooks are executed, even if some
// fail.
func (app *App) Stop(ctx context.Context) error {
	return withTimeout(ctx, app.lifecycle.Stop)
}

// Done returns a channel of signals to block on after starting the
// application. Applications listen for the SIGINT and SIGTERM signals; during
// development, users can send the application SIGTERM by pressing Ctrl-C in
// the same terminal as the running process.
//
// Alternatively, a signal can be broadcast to all done channels manually by
// using the Shutdown functionality (see the Shutdowner documentation for details).
func (app *App) Done() <-chan os.Signal {
	c := make(chan os.Signal, 1)
	signal.Notify(c, _sigINT, _sigTERM)

	app.donesMu.Lock()
	app.dones = append(app.dones, c)
	app.donesMu.Unlock()
	return c
}

// StartTimeout returns the configured startup timeout. Apps default to using
// DefaultTimeout, but users can configure this behavior using the
// StartTimeout option.
func (app *App) StartTimeout() time.Duration {
	return app.startTimeout
}

// StopTimeout returns the configured shutdown timeout. Apps default to using
// DefaultTimeout, but users can configure this behavior using the StopTimeout
// option.
func (app *App) StopTimeout() time.Duration {
	return app.stopTimeout
}

func (app *App) dotGraph() (DotGraph, error) {
	var b bytes.Buffer
	err := dig.Visualize(app.container, &b)
	return DotGraph(b.String()), err
}

func (app *App) provide(p provide) {
	if app.err != nil {
		return
	}

	constructor := p.Target
<<<<<<< HEAD
	switch {
	case p.IsSupply:
		app.log.LogEvent(&fxevent.Supply{TypeName: p.SupplyType.String()})
	default:
		app.log.LogEvent(&fxevent.Provide{Constructor: constructor})
	}

=======
>>>>>>> 7223c24e
	if _, ok := constructor.(Option); ok {
		app.err = fmt.Errorf("fx.Option should be passed to fx.New directly, "+
			"not to fx.Provide: fx.Provide received %v from:\n%+v",
			constructor, p.Stack)
		return
	}

	var info dig.ProvideInfo
	opts := []dig.ProvideOption{
		dig.FillProvideInfo(&info),
	}
	defer func() {
		if app.err != nil {
			return
		}

		switch {
		case p.IsSupply:
			app.log.LogEvent(&fxevent.Supply{TypeName: p.SupplyType.String()})
		default:
			outputNames := make([]string, len(info.Outputs))
			for i, o := range info.Outputs {
				outputNames[i] = o.String()
			}

			app.log.LogEvent(&fxevent.Provide{
				Constructor:     constructor,
				OutputTypeNames: outputNames,
			})
		}
	}()

	if ann, ok := constructor.(Annotated); ok {
		switch {
		case len(ann.Group) > 0 && len(ann.Name) > 0:
			app.err = fmt.Errorf(
				"fx.Annotated may specify only one of Name or Group: received %v from:\n%+v",
				ann, p.Stack)
			return
		case len(ann.Name) > 0:
			opts = append(opts, dig.Name(ann.Name))
		case len(ann.Group) > 0:
			opts = append(opts, dig.Group(ann.Group))

		}

		if err := app.container.Provide(ann.Target, opts...); err != nil {
			app.err = fmt.Errorf("fx.Provide(%v) from:\n%+vFailed: %v", ann, p.Stack, err)
		}
		return
	}

	if reflect.TypeOf(constructor).Kind() == reflect.Func {
		ft := reflect.ValueOf(constructor).Type()

		for i := 0; i < ft.NumOut(); i++ {
			t := ft.Out(i)

			if t == reflect.TypeOf(Annotated{}) {
				app.err = fmt.Errorf(
					"fx.Annotated should be passed to fx.Provide directly, "+
						"it should not be returned by the constructor: "+
						"fx.Provide received %v from:\n%+v",
					fxreflect.FuncName(constructor), p.Stack)
				return
			}
		}
	}

	if err := app.container.Provide(constructor, opts...); err != nil {
		app.err = fmt.Errorf("fx.Provide(%v) from:\n%+vFailed: %v", fxreflect.FuncName(constructor), p.Stack, err)
	}
}

// Execute invokes in order supplied to New, returning the first error
// encountered.
func (app *App) executeInvokes() error {
	// TODO: consider taking a context to limit the time spent running invocations.

	for _, i := range app.invokes {
		fn := i.Target
		app.log.LogEvent(&fxevent.Invoke{Function: fn})

		var err error
		if _, ok := fn.(Option); ok {
			err = fmt.Errorf("fx.Option should be passed to fx.New directly, "+
				"not to fx.Invoke: fx.Invoke received %v from:\n%+v",
				fn, i.Stack)
		} else {
			err = app.container.Invoke(fn)
		}

		if err != nil {
			app.log.LogEvent(&fxevent.InvokeError{
				Function:   fn,
				Err:        err,
				Stacktrace: fmt.Sprintf("%+v", i.Stack), // format stack trace as multi-line
			})

			return err
		}
	}

	return nil
}

func (app *App) run(done <-chan os.Signal) {
	startCtx, cancel := context.WithTimeout(context.Background(), app.StartTimeout())
	defer cancel()

	if err := app.Start(startCtx); err != nil {
		app.log.LogEvent(&fxevent.StartError{Err: err})
		os.Exit(1)
	}
	sig := <-done
	app.log.LogEvent(&fxevent.StopSignal{Signal: sig})

	stopCtx, cancel := context.WithTimeout(context.Background(), app.StopTimeout())
	defer cancel()

	if err := app.Stop(stopCtx); err != nil {
		app.log.LogEvent(&fxevent.StopError{Err: err})
		os.Exit(1)
	}
}

func (app *App) start(ctx context.Context) error {
	if app.err != nil {
		// Some provides failed, short-circuit immediately.
		return app.err
	}

	// Attempt to start cleanly.
	if err := app.lifecycle.Start(ctx); err != nil {
		// Start failed, rolling back.
		app.log.LogEvent(&fxevent.Rollback{StartErr: err})
		if stopErr := app.lifecycle.Stop(ctx); stopErr != nil {
			app.log.LogEvent(&fxevent.RollbackError{Err: stopErr})

			return multierr.Append(err, stopErr)
		}
		return err
	}
	app.log.LogEvent(&fxevent.Running{})

	return nil
}

func withTimeout(ctx context.Context, f func(context.Context) error) error {
	c := make(chan error, 1)
	go func() { c <- f(ctx) }()

	select {
	case <-ctx.Done():
		return ctx.Err()
	case err := <-c:
		return err
	}
}<|MERGE_RESOLUTION|>--- conflicted
+++ resolved
@@ -707,16 +707,6 @@
 	}
 
 	constructor := p.Target
-<<<<<<< HEAD
-	switch {
-	case p.IsSupply:
-		app.log.LogEvent(&fxevent.Supply{TypeName: p.SupplyType.String()})
-	default:
-		app.log.LogEvent(&fxevent.Provide{Constructor: constructor})
-	}
-
-=======
->>>>>>> 7223c24e
 	if _, ok := constructor.(Option); ok {
 		app.err = fmt.Errorf("fx.Option should be passed to fx.New directly, "+
 			"not to fx.Provide: fx.Provide received %v from:\n%+v",
