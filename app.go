--- conflicted
+++ resolved
@@ -777,21 +777,17 @@
 
 		return err
 	}
-<<<<<<< HEAD
-	fxlog.Info("running").Write(app.log)
-=======
 	app.log.LogEvent(&fxevent.Running{})
 
->>>>>>> 95337c55
 	return nil
 }
 
 type withTimeoutParams struct {
+	log       fxevent.Logger
 	hook      string
 	ctx       context.Context
 	callback  func(context.Context) error
 	lifecycle *lifecycleWrapper
-	log       fxlog.Logger
 }
 
 func withTimeout(param *withTimeoutParams) error {
