--- conflicted
+++ resolved
@@ -288,29 +288,12 @@
 	}
 }
 
-<<<<<<< HEAD
-func (app *App) start() error {
-=======
 func (app *App) start(ctx context.Context) error {
 	if app.optionErr != nil {
 		// Some provides failed, short-circuit immediately.
 		return app.optionErr
 	}
 
-	// Execute invokes.
-	for _, fn := range app.invokes {
-		app.logger.Printf("INVOKE\t\t%s", fxreflect.FuncName(fn))
-
-		if _, ok := fn.(Option); ok {
-			return fmt.Errorf("fx.Option should be passed to fx.New directly, not to fx.Invoke: fx.Invoke received %v", fn)
-		}
-
-		if err := app.container.Invoke(fn); err != nil {
-			return err
-		}
-	}
-
->>>>>>> 5ec6c1a9
 	// Attempt to start cleanly.
 	if err := app.lifecycle.Start(ctx); err != nil {
 		// Start failed, roll back.
