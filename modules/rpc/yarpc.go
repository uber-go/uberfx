--- conflicted
+++ resolved
@@ -46,19 +46,10 @@
 // the lifecycle of all of the in/out bound traffic, so we will
 // register it in a dig.Graph provided with options/default graph.
 type YARPCModule struct {
-<<<<<<< HEAD
 	moduleInfo service.ModuleInfo
 	register   registerServiceFunc
 	config     yarpcConfig
-=======
-	modules.ModuleBase
-	register   registerServiceFunc
-	config     yarpcConfig
-	log        ulog.Log
-	stateMu    sync.RWMutex
-	isRunning  bool
 	controller *dispatcherController
->>>>>>> 8622d3c3
 }
 
 var (
@@ -251,13 +242,8 @@
 		return nil, errs.Wrap(err, "can't process inbounds")
 	}
 	module.config.transports.inbounds = transportsIn
-<<<<<<< HEAD
 	module.config.inboundMiddleware = inboundMiddlewareFromModuleInfo(mi)
 	module.config.onewayInboundMiddleware = onewayInboundMiddlewareFromModuleInfo(mi)
-	_controller.addConfig(module.config)
-=======
-	module.config.inboundMiddleware = inboundMiddlewareFromCreateInfo(mi)
-	module.config.onewayInboundMiddleware = onewayInboundMiddlewareFromCreateInfo(mi)
 
 	// Try to resolve a controller first
 	// TODO(alsam) use dig options when available, because we can overwrite the controller in case of multiple
@@ -277,7 +263,6 @@
 	}
 
 	module.controller.addConfig(module.config)
->>>>>>> 8622d3c3
 
 	mi.Logger(context.Background()).Info("Module successfuly created", "inbounds", module.config.Inbounds)
 	return module, nil
@@ -312,14 +297,8 @@
 // Start begins serving requests with YARPC.
 func (m *YARPCModule) Start() error {
 	// TODO(alsam) allow services to advertise with a name separate from the host name.
-<<<<<<< HEAD
-	if err := _controller.Start(m.moduleInfo); err != nil {
+	if err := m.controller.Start(m.moduleInfo); err != nil {
 		return errs.Wrap(err, "unable to start dispatcher")
-=======
-	if err := m.controller.Start(m.Host()); err != nil {
-		ret <- errs.Wrap(err, "unable to start dispatcher")
-		return ret
->>>>>>> 8622d3c3
 	}
 	m.register(m)
 	m.moduleInfo.Logger(context.Background()).Info("Module started")
@@ -328,19 +307,7 @@
 
 // Stop shuts down the YARPC module: stops the dispatcher.
 func (m *YARPCModule) Stop() error {
-<<<<<<< HEAD
-	return _controller.Stop()
-=======
-	if !m.IsRunning() {
-		return nil
-	}
-
-	m.stateMu.Lock()
-	defer m.stateMu.Unlock()
-
-	m.isRunning = false
 	return m.controller.Stop()
->>>>>>> 8622d3c3
 }
 
 // DispatcherFn allows override a dispatcher creation, e.g. if it is embedded in another struct.
