--- conflicted
+++ resolved
@@ -25,12 +25,7 @@
 ```go
 func main() {
   svc, err := service.WithModule(
-<<<<<<< HEAD
-    yarpc.New(yarpc.CreateThriftServiceFunc(NewMyServiceHandler)),
-=======
-    "example",
     yarpc.New(yarpc.ServiceCreateFunc(NewMyServiceHandler)),
->>>>>>> 1bc8e64e
     service.WithModuleRole("service"),
   ).Build()
 
