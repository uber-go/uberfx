--- conflicted
+++ resolved
@@ -45,12 +45,7 @@
 //
 //   func main() {
 //     svc, err := service.WithModule(
-<<<<<<< HEAD
-//       yarpc.New(yarpc.CreateThriftServiceFunc(NewMyServiceHandler)),
-=======
-//       "example",
 //       yarpc.New(yarpc.ServiceCreateFunc(NewMyServiceHandler)),
->>>>>>> 1bc8e64e
 //       service.WithModuleRole("service"),
 //     ).Build()
 //
