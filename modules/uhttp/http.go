--- conflicted
+++ resolved
@@ -32,6 +32,7 @@
 	"go.uber.org/fx/modules"
 	"go.uber.org/fx/modules/uhttp/internal/stats"
 	"go.uber.org/fx/service"
+	"go.uber.org/fx/ulog"
 
 	"github.com/pkg/errors"
 )
@@ -83,19 +84,9 @@
 type GetHandlersFunc func(service service.Host) []RouteHandler
 
 // New returns a new HTTP module
-<<<<<<< HEAD
 func New(hookup GetHandlersFunc, filters []Filter) service.ModuleCreateFunc {
 	return func(mi service.ModuleInfo) (service.Module, error) {
 		return newModule(mi, hookup, filters)
-=======
-func New(hookup GetHandlersFunc, options ...modules.Option) service.ModuleCreateFunc {
-	return func(mi service.ModuleCreateInfo) ([]service.Module, error) {
-		mod, err := newModule(mi, hookup, options...)
-		if err != nil {
-			return nil, errors.Wrap(err, "unable to instantiate HTTP module")
-		}
-		return []service.Module{mod}, nil
->>>>>>> 6d9e5863
 	}
 }
 
