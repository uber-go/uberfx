--- conflicted
+++ resolved
@@ -29,12 +29,8 @@
 	"sync"
 	"time"
 
-<<<<<<< HEAD
-	"go.uber.org/fx/modules/uhttp/internal/stats"
-=======
-	"go.uber.org/fx/modules"
->>>>>>> 732bd074
 	"go.uber.org/fx/service"
+	"go.uber.org/fx/ulog"
 
 	"github.com/pkg/errors"
 	"go.uber.org/zap"
@@ -67,10 +63,7 @@
 type Module struct {
 	service.ModuleInfo
 	config   Config
-<<<<<<< HEAD
-=======
 	log      *zap.Logger
->>>>>>> 732bd074
 	srv      *http.Server
 	listener net.Listener
 	handlers []RouteHandler
@@ -106,48 +99,19 @@
 		Port:    defaultPort,
 		Timeout: defaultTimeout,
 	}
+	log := ulog.Logger(context.Background()).With(zap.String("module", mi.Name))
 	if err := mi.Config().Scope("modules").Get(mi.Name()).PopulateStruct(&cfg); err != nil {
-		mi.Logger(context.Background()).Error("Error loading http module configuration", "error", err)
+		log.Error("Error loading http module configuration", zap.Error(err))
 	}
-<<<<<<< HEAD
 	module := &Module{
 		ModuleInfo: mi,
 		handlers:   addHealth(getHandlers(mi)),
-		mcb:        defaultInboundMiddlewareChainBuilder(mi.Logger(context.Background()), mi.AuthClient()),
+		mcb:        defaultInboundMiddlewareChainBuilder(log, mi.AuthClient()),
 		config:     cfg,
+		log:        log,
 	}
 	stats.SetupHTTPMetrics(module.Metrics())
 	middleware := inboundMiddlewareFromModuleInfo(mi)
-=======
-
-	handlers := addHealth(getHandlers(mi.Host))
-
-	log := ulog.Logger(context.Background()).With(zap.String("moduleName", mi.Name))
-
-	// TODO (madhu): Add other middleware - logging, metrics.
-	module := &Module{
-		ModuleBase: *modules.NewModuleBase(mi.Name, mi.Host, []string{}),
-		handlers:   handlers,
-		mcb:        defaultInboundMiddlewareChainBuilder(log, mi.Host.AuthClient(), newStatsClient(mi.Host.Metrics())),
-	}
-
-	err := module.Host().Config().Get(getConfigKey(mi.Name)).PopulateStruct(cfg)
-	if err != nil {
-		log.Error("Error loading http module configuration", zap.Error(err))
-	}
-	module.config = *cfg
-
-	module.log = log
-
-	for _, option := range options {
-		if err := option(&mi); err != nil {
-			module.log.Error("Unable to apply option", zap.Error(err), zap.Any("option", option))
-			return module, errors.Wrap(err, "unable to apply option to module")
-		}
-	}
-
-	middleware := inboundMiddlewareFromCreateInfo(mi)
->>>>>>> 732bd074
 	module.mcb = module.mcb.AddMiddleware(middleware...)
 	return module, nil
 }
@@ -175,30 +139,17 @@
 	}
 	// finally, start the http server.
 	// TODO update log object to be accessed via http context #74
-<<<<<<< HEAD
-	m.Logger(context.Background()).Info("Server listening on port", "port", m.config.Port)
-=======
 	m.log.Info("Server listening on port", zap.Int("port", m.config.Port))
->>>>>>> 732bd074
 
 	m.listener = listener
 	m.srv = &http.Server{Handler: mux}
 	go func() {
-<<<<<<< HEAD
 		m.lock.RLock()
 		listener := m.listener
 		m.lock.RUnlock()
 		// TODO(pedge): what to do about error?
 		if err := m.srv.Serve(listener); err != nil {
-			m.Logger(context.Background()).Error("HTTP Serve error", "error", err)
-=======
-		listener := m.accessListener()
-		ready <- struct{}{}
-		err := m.srv.Serve(listener)
-		ret <- err
-		if err != nil {
 			m.log.Error("HTTP Serve error", zap.Error(err))
->>>>>>> 732bd074
 		}
 	}()
 	return nil
