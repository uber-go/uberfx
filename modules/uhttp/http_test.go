// Copyright (c) 2017 Uber Technologies, Inc.
//
// Permission is hereby granted, free of charge, to any person obtaining a copy
// of this software and associated documentation files (the "Software"), to deal
// in the Software without restriction, including without limitation the rights
// to use, copy, modify, merge, publish, distribute, sublicense, and/or sell
// copies of the Software, and to permit persons to whom the Software is
// furnished to do so, subject to the following conditions:
//
// The above copyright notice and this permission notice shall be included in
// all copies or substantial portions of the Software.
//
// THE SOFTWARE IS PROVIDED "AS IS", WITHOUT WARRANTY OF ANY KIND, EXPRESS OR
// IMPLIED, INCLUDING BUT NOT LIMITED TO THE WARRANTIES OF MERCHANTABILITY,
// FITNESS FOR A PARTICULAR PURPOSE AND NONINFRINGEMENT. IN NO EVENT SHALL THE
// AUTHORS OR COPYRIGHT HOLDERS BE LIABLE FOR ANY CLAIM, DAMAGES OR OTHER
// LIABILITY, WHETHER IN AN ACTION OF CONTRACT, TORT OR OTHERWISE, ARISING FROM,
// OUT OF OR IN CONNECTION WITH THE SOFTWARE OR THE USE OR OTHER DEALINGS IN
// THE SOFTWARE.

package uhttp

import (
	"fmt"
	"io"
	"io/ioutil"
	"net/http"
	"runtime"
	"testing"
	"time"

	"go.uber.org/fx/service"
	. "go.uber.org/fx/service/testutils"
	. "go.uber.org/fx/testutils"

	"github.com/opentracing/opentracing-go"
	"github.com/stretchr/testify/assert"
	"github.com/stretchr/testify/require"
	"github.com/uber-go/tally"
)

// Custom default client since http's defaultClient does not set timeout
var _defaultHTTPClient = &http.Client{Timeout: 2 * time.Second}

func TestNew_OK(t *testing.T) {
	WithService("hello", New(registerNothing), nil, []service.Option{configOption()}, func(s service.Manager) {
		assert.NotNil(t, s, "Should create a module")
	})
}

func TestHTTPModule_WithInboundMiddleware(t *testing.T) {
	withModule(
		t,
		registerPanic,
		[]ModuleOption{WithInboundMiddleware(fakeInbound())},
		"hello",
		false,
		func(m *Module) {
			assert.NotNil(t, m)
			makeRequest(m, "GET", "/", nil, func(r *http.Response) {
				body, err := ioutil.ReadAll(r.Body)
				assert.NoError(t, err)
				assert.Contains(t, string(body), "inbound middleware is executed")
			})
			verifyMetrics(t, m.Metrics())
		})
}

func TestHTTPModule_WithUserPanicInboundMiddleware(t *testing.T) {
	withModule(
		t,
		registerTracerCheckHandler,
		[]ModuleOption{WithInboundMiddleware(userPanicInbound())},
		"hello",
		false,
		func(m *Module) {
			assert.NotNil(t, m)
			makeRequest(m, "GET", "/", nil, func(r *http.Response) {
				assert.Equal(t, http.StatusInternalServerError, r.StatusCode, "Expected 500 with panic wrapper")
			})
		})
}

func TestHTTPModule_Panic_OK(t *testing.T) {
	withModule(t, registerPanic, nil, "hello", false, func(m *Module) {
		assert.NotNil(t, m)
		makeRequest(m, "GET", "/", nil, func(r *http.Response) {
			assert.Equal(t, http.StatusInternalServerError, r.StatusCode, "Expected 500 with panic wrapper")
		})
	})
}

func TestHTTPModule_Tracer(t *testing.T) {
	withModule(t, registerTracerCheckHandler, nil, "hello", false, func(m *Module) {
		assert.NotNil(t, m)
		makeRequest(m, "GET", "/", nil, func(r *http.Response) {
			assert.Equal(t, http.StatusOK, r.StatusCode, "Expected 200 with tracer check")
		})
	})
}

func TestHTTPModule_StartsAndStops(t *testing.T) {
	withModule(t, registerPanic, nil, "hello", false, func(m *Module) {
		assert.NotNil(t, m.listener, "Start should be successful")
	})
}

func TestBuiltinHealth_OK(t *testing.T) {
	withModule(t, registerNothing, nil, "hello", false, func(m *Module) {
		assert.NotNil(t, m)
		makeRequest(m, "GET", "/health", nil, func(r *http.Response) {
			assert.Equal(t, http.StatusOK, r.StatusCode, "Expected 200 with default health handler")
		})
	})
}

func TestOverrideHealth_OK(t *testing.T) {
	withModule(t, registerCustomHealth, nil, "hello", false, func(m *Module) {
		assert.NotNil(t, m)
		makeRequest(m, "GET", "/health", nil, func(r *http.Response) {
			assert.Equal(t, http.StatusOK, r.StatusCode, "Expected 200 with default health handler")
			body, err := ioutil.ReadAll(r.Body)
			require.NoError(t, err, "Should be able to read health body")
			assert.Equal(t, "not ok", string(body))
		})
	})
}

func TestPProf_Registered(t *testing.T) {
	withModule(t, registerNothing, nil, "hello", false, func(m *Module) {
		assert.NotNil(t, m)
		makeRequest(m, "GET", "/debug/pprof", nil, func(r *http.Response) {
			assert.Equal(t, http.StatusOK, r.StatusCode, "Expected 200 from pprof handler")
		})
	})
}

// TODO(ai) add a test for binding a bad port and get an error out of Start()

func configOption() service.Option {
	return service.WithConfiguration(StaticAppData(nil))
}

func withModule(
	t testing.TB,
	hookup GetHandlersFunc,
	moduleOptions []ModuleOption,
	moduleName string,
	expectError bool,
	fn func(*Module),
) {
	mi, err := service.NewScopedHost(service.NopHost(), moduleName)
	require.NoError(t, err)
	mod, err := newModule(mi, hookup, moduleOptions...)
	if expectError {
		require.Error(t, err, "Expected error instantiating module")
		fn(nil)
		return
	}
	require.NoError(t, err, "Unable to instantiate module")
	// us an ephemeral port on tests
	mod.config.Port = 0
<<<<<<< HEAD

	// set pprof on
	mod.config.Debug = true

	errs := make(chan error, 1)
	readyChan := make(chan struct{}, 1)
	go func() {
		// horray funny channel syntax. start() returns an err chan
		errs <- <-mod.Start(readyChan)
	}()
	select {
	case <-readyChan:
	// cool, we're ready
	case <-time.After(time.Second):
		assert.Fail(t, "Module failed to start after 1 second")
	}

	var exitError error
	defer func() {
		exitError = mod.Stop()
	}()

=======
	assert.NoError(t, mod.Start(), "Got error from starting")
>>>>>>> 670a939e
	fn(mod)
	runtime.Gosched()
	assert.NoError(t, mod.Stop(), "No exit error should occur")
}

func getURL(m *Module) string {
	addr := m.listener.Addr()
	return fmt.Sprintf("http://%s", addr.String())
}

func makeRequest(m *Module, method, url string, body io.Reader, fn func(r *http.Response)) {
	base := getURL(m)
	request, err := http.NewRequest(method, base+url, body)
	if err != nil {
		// Yes, panics are OK for programmer errors in test suites
		panic(err)
	}

	response, err := _defaultHTTPClient.Do(request)
	if err != nil {
		panic(err)
	}
	fn(response)
}

func registerNothing(_ service.Host) []RouteHandler {
	return nil
}

func makeSingleHandler(path string, fn func(http.ResponseWriter, *http.Request)) []RouteHandler {
	return []RouteHandler{
		{
			Path:    path,
			Handler: http.HandlerFunc(fn),
		},
	}
}

func registerTracerCheckHandler(host service.Host) []RouteHandler {
	return makeSingleHandler("/", func(_ http.ResponseWriter, r *http.Request) {
		span := opentracing.SpanFromContext(r.Context())
		if span == nil {
			panic(fmt.Sprintf("Intentional panic, invalid span: %v", span))
		} else if span.Tracer() != opentracing.GlobalTracer() {
			panic(fmt.Sprintf(
				"Intentional panic, expected tracer: %v different from actual tracer: %v", span.Tracer(),
				opentracing.GlobalTracer(),
			))
		}
	})
}

func registerCustomHealth(_ service.Host) []RouteHandler {
	return makeSingleHandler("/health", func(w http.ResponseWriter, _ *http.Request) {
		io.WriteString(w, "not ok")
	})
}

func registerPanic(_ service.Host) []RouteHandler {
	return makeSingleHandler("/", func(_ http.ResponseWriter, r *http.Request) {
		panic("Intentional panic for:" + r.URL.Path)
	})
}

func fakeInbound() InboundMiddlewareFunc {
	return func(w http.ResponseWriter, r *http.Request, next http.Handler) {
		io.WriteString(w, "inbound middleware is executed")
		next.ServeHTTP(w, r)
	}
}

func userPanicInbound() InboundMiddlewareFunc {
	return func(_ http.ResponseWriter, r *http.Request, _ http.Handler) {
		panic("Intentional panic for:" + r.URL.Path)
	}
}

func verifyMetrics(t *testing.T, scope tally.Scope) {
	snapshot := scope.(tally.TestScope).Snapshot()
	timers := snapshot.Timers()
	counters := snapshot.Counters()

	require.NotNil(t, timers["GET"])
	assert.NotNil(t, timers["GET"].Values())
	require.NotNil(t, counters["fail"])
	assert.NotNil(t, counters["fail"].Value())
}<|MERGE_RESOLUTION|>--- conflicted
+++ resolved
@@ -160,32 +160,7 @@
 	require.NoError(t, err, "Unable to instantiate module")
 	// us an ephemeral port on tests
 	mod.config.Port = 0
-<<<<<<< HEAD
-
-	// set pprof on
-	mod.config.Debug = true
-
-	errs := make(chan error, 1)
-	readyChan := make(chan struct{}, 1)
-	go func() {
-		// horray funny channel syntax. start() returns an err chan
-		errs <- <-mod.Start(readyChan)
-	}()
-	select {
-	case <-readyChan:
-	// cool, we're ready
-	case <-time.After(time.Second):
-		assert.Fail(t, "Module failed to start after 1 second")
-	}
-
-	var exitError error
-	defer func() {
-		exitError = mod.Stop()
-	}()
-
-=======
 	assert.NoError(t, mod.Start(), "Got error from starting")
->>>>>>> 670a939e
 	fn(mod)
 	runtime.Gosched()
 	assert.NoError(t, mod.Stop(), "No exit error should occur")
