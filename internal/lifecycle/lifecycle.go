// Copyright (c) 2019 Uber Technologies, Inc.
//
// Permission is hereby granted, free of charge, to any person obtaining a copy
// of this software and associated documentation files (the "Software"), to deal
// in the Software without restriction, including without limitation the rights
// to use, copy, modify, merge, publish, distribute, sublicense, and/or sell
// copies of the Software, and to permit persons to whom the Software is
// furnished to do so, subject to the following conditions:
//
// The above copyright notice and this permission notice shall be included in
// all copies or substantial portions of the Software.
//
// THE SOFTWARE IS PROVIDED "AS IS", WITHOUT WARRANTY OF ANY KIND, EXPRESS OR
// IMPLIED, INCLUDING BUT NOT LIMITED TO THE WARRANTIES OF MERCHANTABILITY,
// FITNESS FOR A PARTICULAR PURPOSE AND NONINFRINGEMENT. IN NO EVENT SHALL THE
// AUTHORS OR COPYRIGHT HOLDERS BE LIABLE FOR ANY CLAIM, DAMAGES OR OTHER
// LIABILITY, WHETHER IN AN ACTION OF CONTRACT, TORT OR OTHERWISE, ARISING FROM,
// OUT OF OR IN CONNECTION WITH THE SOFTWARE OR THE USE OR OTHER DEALINGS IN
// THE SOFTWARE.

package lifecycle

import (
	"context"
	"fmt"
	"sort"
	"strings"
	"sync"
	"time"

	"go.uber.org/fx/fxevent"
	"go.uber.org/fx/internal/fxreflect"
	"go.uber.org/multierr"
)

// A Hook is a pair of start and stop callbacks, either of which can be nil,
// plus a string identifying the supplier of the hook.
type Hook struct {
	OnStart func(context.Context) error
	OnStop  func(context.Context) error
	caller  string
}

// Lifecycle coordinates application lifecycle hooks.
type Lifecycle struct {
<<<<<<< HEAD
	logger      fxlog.Logger
	hooks       []Hook
	numStarted  int
	records     HookRecords
	runningHook Hook
	mu          sync.Mutex
=======
	logger     fxevent.Logger
	hooks      []Hook
	numStarted int
>>>>>>> 95337c55
}

// New constructs a new Lifecycle.
func New(logger fxevent.Logger) *Lifecycle {
	return &Lifecycle{logger: logger}
}

// Append adds a Hook to the lifecycle.
func (l *Lifecycle) Append(hook Hook) {
	hook.caller = fxreflect.Caller()
	l.hooks = append(l.hooks, hook)
}

// Start runs all OnStart hooks, returning immediately if it encounters an
// error.
func (l *Lifecycle) Start(ctx context.Context) error {
	l.records = make(HookRecords, 0, len(l.hooks))
	for _, hook := range l.hooks {
		if hook.OnStart != nil {
<<<<<<< HEAD
			fxlog.Info("starting", fxlog.Field{
				Key:   "caller",
				Value: hook.caller,
			}).Write(l.logger)
			l.mu.Lock()
			l.runningHook = hook
			l.mu.Unlock()
			begin := time.Now()
=======
			l.logger.LogEvent(&fxevent.LifecycleHookStart{CallerName: hook.caller})
>>>>>>> 95337c55
			if err := hook.OnStart(ctx); err != nil {
				return err
			}
			l.mu.Lock()
			l.records = append(l.records, HookRecord{
				Runtime: time.Now().Sub(begin),
				Caller:  hook.caller,
				Func:    hook.OnStart,
			})
			l.mu.Unlock()
		}
		l.numStarted++
	}

	return nil
}

// Stop runs any OnStop hooks whose OnStart counterpart succeeded. OnStop
// hooks run in reverse order.
func (l *Lifecycle) Stop(ctx context.Context) error {
	var errs []error
	l.records = make(HookRecords, 0, l.numStarted)
	// Run backward from last successful OnStart.
	for ; l.numStarted > 0; l.numStarted-- {
		hook := l.hooks[l.numStarted-1]
		if hook.OnStop == nil {
			continue
		}
<<<<<<< HEAD
		fxlog.Info("stopping", fxlog.Field{
			Key:   "caller",
			Value: hook.caller,
		}).Write(l.logger)
		l.mu.Lock()
		l.runningHook = hook
		l.mu.Unlock()
		begin := time.Now()
=======
		l.logger.LogEvent(&fxevent.LifecycleHookStop{CallerName: hook.caller})
>>>>>>> 95337c55
		if err := hook.OnStop(ctx); err != nil {
			// For best-effort cleanup, keep going after errors.
			errs = append(errs, err)
		}
		l.mu.Lock()
		l.records = append(l.records, HookRecord{
			Runtime: time.Now().Sub(begin),
			Caller:  hook.caller,
			Func:    hook.OnStop,
		})
		l.mu.Unlock()
	}

	return multierr.Combine(errs...)
}

// HookRecords returns the info of hooks that successfully ran till the end,
// including their caller and runtime. Used to report timeout errors on Start/Stop.
func (l *Lifecycle) HookRecords() HookRecords {
	l.mu.Lock()
	defer l.mu.Unlock()
	r := make(HookRecords, len(l.records))
	copy(r, l.records)
	return r
}

// RunningHookCaller returns the name of the hook that was running when a Start/Stop
// hook timed out.
func (l *Lifecycle) RunningHookCaller() string {
	l.mu.Lock()
	defer l.mu.Unlock()
	return l.runningHook.caller
}

// HookRecord keeps track of each Hook's execution time, the caller that appended the Hook, and function that ran as the Hook.
type HookRecord struct {
	Runtime time.Duration               // How long the hook ran
	Caller  string                      // caller that appended this hook
	Func    func(context.Context) error // function that ran as sanitized name
}

// HookRecords is a Stringer wrapper of HookRecord slice.
type HookRecords []HookRecord

// Used for logging startup errors.
func (r HookRecords) String() string {
	var b strings.Builder
	sort.Slice(r, func(i, j int) bool { return r[i].Runtime > r[j].Runtime })
	for _, r := range r {
		b.WriteString(fmt.Sprintf("%s took %d ms to run. (Caller: %s)\n", fxreflect.FuncName(r.Func), r.Runtime.Milliseconds(), r.Caller))
	}
	return b.String()
}<|MERGE_RESOLUTION|>--- conflicted
+++ resolved
@@ -43,18 +43,12 @@
 
 // Lifecycle coordinates application lifecycle hooks.
 type Lifecycle struct {
-<<<<<<< HEAD
-	logger      fxlog.Logger
+	logger      fxevent.Logger
 	hooks       []Hook
 	numStarted  int
 	records     HookRecords
 	runningHook Hook
 	mu          sync.Mutex
-=======
-	logger     fxevent.Logger
-	hooks      []Hook
-	numStarted int
->>>>>>> 95337c55
 }
 
 // New constructs a new Lifecycle.
@@ -74,18 +68,13 @@
 	l.records = make(HookRecords, 0, len(l.hooks))
 	for _, hook := range l.hooks {
 		if hook.OnStart != nil {
-<<<<<<< HEAD
-			fxlog.Info("starting", fxlog.Field{
-				Key:   "caller",
-				Value: hook.caller,
-			}).Write(l.logger)
+			l.logger.LogEvent(&fxevent.LifecycleHookStart{CallerName: hook.caller})
+
 			l.mu.Lock()
 			l.runningHook = hook
 			l.mu.Unlock()
+
 			begin := time.Now()
-=======
-			l.logger.LogEvent(&fxevent.LifecycleHookStart{CallerName: hook.caller})
->>>>>>> 95337c55
 			if err := hook.OnStart(ctx); err != nil {
 				return err
 			}
@@ -114,18 +103,14 @@
 		if hook.OnStop == nil {
 			continue
 		}
-<<<<<<< HEAD
-		fxlog.Info("stopping", fxlog.Field{
-			Key:   "caller",
-			Value: hook.caller,
-		}).Write(l.logger)
+
+		l.logger.LogEvent(&fxevent.LifecycleHookStop{CallerName: hook.caller})
+
 		l.mu.Lock()
 		l.runningHook = hook
 		l.mu.Unlock()
+
 		begin := time.Now()
-=======
-		l.logger.LogEvent(&fxevent.LifecycleHookStop{CallerName: hook.caller})
->>>>>>> 95337c55
 		if err := hook.OnStop(ctx); err != nil {
 			// For best-effort cleanup, keep going after errors.
 			errs = append(errs, err)
